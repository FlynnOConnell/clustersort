# To use:
#   $ conda env create -f environment.yml  # `camba`, or use mamba:
#   $ mamba env create -f environment.yml  # `conda` works too for this command
#   $ conda activate clustersort # conda or mamba doesn't matter here

name: clustersort
channels:
  - conda-forge
  - default
dependencies:
  - black
  - pyopenssl
  - packaging
<<<<<<< HEAD
  - datashader
  - matplotlib
  - vispy
=======
  - statsmodels
  - umap-learn
  - datashader # needs the default channel
  - markupsafe=2.1.3=py39hd1e30aa_1
  - matplotlib=3.8.0=py39hf3d152e_1
  - matplotlib-base=3.8.0=py39he9076e7_1
>>>>>>> f3c6f97b
  - mypy=1.5.1=py39hd1e30aa_1
  - numba=0.57.1=py39hb75a051_0
  - numpy=1.23.5=py39h3d75532_0
  - numpydoc=1.4.0=pyhd8ed1ab_1
  - opencv=4.8.0=py39hf3d152e_4
  - openpyxl=3.1.2=py39hd1e30aa_1
  - openssl=3.1.3=hd590300_0
  - pandas=2.1.1=py39hddac248_0
  - pillow=10.0.1=py39h444a776_1
  - pip=23.2.1=pyhd8ed1ab_0
  - py-opencv=4.8.0=py39h8003fee_4
  - pyct=0.4.6=py_0
  - pyct-core=0.4.6=py_0
  - pydata-sphinx-theme=0.13.3
  - pyqt=5.15.9=py39h52134e7_5
  - pyqt5-sip=12.12.2=py39h3d6467e_5
  - python=3.9.18=h0755675_0_cpython
  - python-dateutil=2.8.2=pyhd8ed1ab_0
  - python-tzdata=2023.3=pyhd8ed1ab_0
  - python_abi=3.9=4_cp39
  - pyyaml=6.0.1=py39hd1e30aa_1
  - scikit-image=0.21.0=py39h3d6467e_0
  - scikit-learn=1.3.1=py39ha22ef79_0
  - scipy=1.11.2=py39h474f0d3_1
  - setuptools=68.2.2=pyhd8ed1ab_0
  - sphinx=6.2.1=pyhd8ed1ab_0
  - sphinx-design=0.5.0=pyhd8ed1ab_0
  - tifffile=2023.9.26=pyhd8ed1ab_0
  - toml=0.10.2=pyhd8ed1ab_0
  - wheel=0.41.2=pyhd8ed1ab_0
  - yaml=0.2.5=h7f98852_2<|MERGE_RESOLUTION|>--- conflicted
+++ resolved
@@ -11,18 +11,15 @@
   - black
   - pyopenssl
   - packaging
-<<<<<<< HEAD
   - datashader
   - matplotlib
   - vispy
-=======
   - statsmodels
   - umap-learn
   - datashader # needs the default channel
   - markupsafe=2.1.3=py39hd1e30aa_1
   - matplotlib=3.8.0=py39hf3d152e_1
   - matplotlib-base=3.8.0=py39he9076e7_1
->>>>>>> f3c6f97b
   - mypy=1.5.1=py39hd1e30aa_1
   - numba=0.57.1=py39hb75a051_0
   - numpy=1.23.5=py39h3d75532_0
